package net.mamoe.mirai.qqandroid.network

import kotlinx.atomicfu.AtomicRef
import kotlinx.atomicfu.atomic
import kotlinx.coroutines.*
import kotlinx.io.core.ByteReadPacket
import kotlinx.io.core.Input
import kotlinx.io.core.buildPacket
import kotlinx.io.core.use
import net.mamoe.mirai.data.MultiPacket
import net.mamoe.mirai.data.Packet
import net.mamoe.mirai.event.BroadcastControllable
import net.mamoe.mirai.event.Cancellable
import net.mamoe.mirai.event.Subscribable
import net.mamoe.mirai.event.broadcast
import net.mamoe.mirai.network.BotNetworkHandler
import net.mamoe.mirai.qqandroid.QQAndroidBot
import net.mamoe.mirai.qqandroid.event.PacketReceivedEvent
import net.mamoe.mirai.qqandroid.network.protocol.packet.*
import net.mamoe.mirai.qqandroid.network.protocol.packet.list.FriendList
import net.mamoe.mirai.qqandroid.network.protocol.packet.login.LoginPacket
import net.mamoe.mirai.qqandroid.network.protocol.packet.login.StatSvc
import net.mamoe.mirai.utils.*
import net.mamoe.mirai.utils.cryptor.contentToString
import net.mamoe.mirai.utils.io.*
import kotlin.coroutines.CoroutineContext

@Suppress("MemberVisibilityCanBePrivate")
@UseExperimental(MiraiInternalAPI::class)
internal class QQAndroidBotNetworkHandler(bot: QQAndroidBot) : BotNetworkHandler() {
    override val bot: QQAndroidBot by bot.unsafeWeakRef()
    override val supervisor: CompletableJob = SupervisorJob(bot.coroutineContext[Job])

    override val coroutineContext: CoroutineContext = bot.coroutineContext + CoroutineExceptionHandler { _, throwable ->
        throwable.logStacktrace("Exception in NetworkHandler")
    }

    private lateinit var channel: PlatformSocket


    override suspend fun login() {
        if (::channel.isInitialized) {
            channel.close()
        }
        channel = PlatformSocket()
        channel.connect("113.96.13.208", 8080)
        launch(CoroutineName("Incoming Packet Receiver")) { processReceive() }

        // bot.logger.info("Trying login")
        var response: LoginPacket.LoginPacketResponse = LoginPacket.SubCommand9(bot.client).sendAndExpect()
        mainloop@ while (true) {
            when (response) {
                is LoginPacket.LoginPacketResponse.UnsafeLogin -> {
                    bot.configuration.loginSolver.onSolveUnsafeDeviceLoginVerify(bot, response.url)
                    response = LoginPacket.SubCommand9(bot.client).sendAndExpect()
                }

                is LoginPacket.LoginPacketResponse.Captcha -> when (response) {
                    is LoginPacket.LoginPacketResponse.Captcha.Picture -> {
                        var result = response.data.withUse {
                            bot.configuration.loginSolver.onSolvePicCaptcha(bot, this)
                        }
                        if (result == null || result.length != 4) {
                            //refresh captcha
                            result = "ABCD"
                        }
                        response = LoginPacket.SubCommand2.SubmitPictureCaptcha(bot.client, response.sign, result).sendAndExpect()
                        continue@mainloop
                    }
                    is LoginPacket.LoginPacketResponse.Captcha.Slider -> {
                        var ticket = bot.configuration.loginSolver.onSolveSliderCaptcha(bot, response.url)
                        if (ticket == null) {
                            ticket = ""
                        }
                        response = LoginPacket.SubCommand2.SubmitSliderCaptcha(bot.client, ticket).sendAndExpect()
                        continue@mainloop
                    }
                }

                is LoginPacket.LoginPacketResponse.Error -> error(response.toString())

                is LoginPacket.LoginPacketResponse.DeviceLockLogin -> {
                    response = LoginPacket.SubCommand20(
                        bot.client,
                        response.t402,
                        response.t403
                    ).sendAndExpect()
                    continue@mainloop
                }

                is LoginPacket.LoginPacketResponse.Success -> {
                    bot.logger.info("Login successful")
                    break@mainloop
                }
            }
        }

        println("d2key=${bot.client.wLoginSigInfo.d2Key.toUHexString()}")
        StatSvc.Register(bot.client).sendAndExpect<StatSvc.Register.Response>(6000)
    }

    override suspend fun init() {
        //start updating friend/group list
        bot.logger.info("Start updating friend/group list")

        /*
        val data = FriendList.GetFriendGroupList(
            bot.client,
            0,
            20,
            0,
            0
        ).sendAndExpect<FriendList.GetFriendGroupList.Response>()
<<<<<<< HEAD


        println(data.contentToString())
        */
=======
         */
        delay(2000)
>>>>>>> b939f703

        val data = FriendList.GetTroopList(
            bot.client
        ).sendAndExpect<FriendList.GetTroopList.Response>(100000)
        println(data.contentToString())


    }


    /**
     * 单线程处理包的接收, 分割和连接.
     */
    @Suppress("PrivatePropertyName")
    private val PacketReceiveDispatcher = newCoroutineDispatcher(1)

    /**
     * 单线程处理包的解析 (协程挂起效率够)
     */
    @Suppress("PrivatePropertyName")
    private val PacketProcessDispatcher = newCoroutineDispatcher(1)

    /**
     * 缓存超时处理的 [Job]. 超时后将清空缓存, 以免阻碍后续包的处理
     */
    private var cachedPacketTimeoutJob: Job? = null
    /**
     * 缓存的包
     */
    private val cachedPacket: AtomicRef<ByteReadPacket?> = atomic(null)
    /**
     * 缓存的包还差多少长度
     */
    private var expectingRemainingLength: Long = 0

    /**
     * 在 [PacketProcessDispatcher] 调度器中解析包内容.
     *
     * @param input 一个完整的包的内容, 去掉开头的 int 包长度
     */
    fun parsePacketAsync(input: Input): Job {
        return this.launch(PacketProcessDispatcher) {
            input.use { parsePacket(it) }
        }
    }

    /**
     * 解析包内容
     * **注意**: 需要函数调用者 close 这个 [input]
     *
     * @param input 一个完整的包的内容, 去掉开头的 int 包长度
     */
    suspend fun parsePacket(input: Input) {
        generifiedParsePacket<Packet>(input)
    }

    // with generic type, less mistakes
    private suspend inline fun <P : Packet> generifiedParsePacket(input: Input) {
        KnownPacketFactories.parseIncomingPacket(bot, input) { packetFactory: PacketFactory<P>, packet: P, commandName: String, sequenceId: Int ->
            handlePacket(packetFactory, packet, commandName, sequenceId)
            if (packet is MultiPacket<*>) {
                packet.forEach {
                    handlePacket(null, it, commandName, sequenceId)
                }
            }
        }
    }

    /**
     * 处理解析完成的包.
     */
    suspend fun <P : Packet> handlePacket(packetFactory: PacketFactory<P>?, packet: P, commandName: String, sequenceId: Int) {
        // highest priority: pass to listeners (attached by sendAndExpect).
        packetListeners.forEach { listener ->
            if (listener.filter(commandName, sequenceId) && packetListeners.remove(listener)) {
                listener.complete(packet)
            }
        }

        // check top-level cancelling
        if (PacketReceivedEvent(packet).broadcast().cancelled) {
            return
        }


        // broadcast
        if (packet is Subscribable) {
            if (packet is BroadcastControllable) {
                if (packet.shouldBroadcast) packet.broadcast()
            } else {
                packet.broadcast()
            }

            if (packet is Cancellable && packet.cancelled) return
        }

        bot.logger.info("Received packet: $packet")

        packetFactory?.run {
            bot.handle(packet)
        }
    }

    /**
     * 处理从服务器接收过来的包. 这些包可能是粘在一起的, 也可能是不完整的. 将会自动处理.
     * 处理后的包会调用 [parsePacketAsync]
     */
    internal fun processPacket(rawInput: ByteReadPacket) {
        if (rawInput.remaining == 0L) {
            return
        }

        val cache = cachedPacket.value
        if (cache == null) {
            // 没有缓存
            var length: Int = rawInput.readInt() - 4
            if (length < 0) {
                // 丢包了. 后半部分包提前到达
                return
            }
            if (rawInput.remaining == length.toLong()) {
                // 捷径: 当包长度正好, 直接传递剩余数据.
                cachedPacketTimeoutJob?.cancel()
                parsePacketAsync(rawInput)
                return
            }
            // 循环所有完整的包
            while (rawInput.remaining > length) {
                parsePacketAsync(rawInput.readPacket(length))

                length = rawInput.readInt() - 4
            }

            if (rawInput.remaining != 0L) {
                // 剩余的包长度不够, 缓存后接收下一个包
                expectingRemainingLength = length - rawInput.remaining
                cachedPacket.value = rawInput
            } else {
                cachedPacket.value = null // 表示包长度正好
                cachedPacketTimeoutJob?.cancel()
                return
            }
        } else {
            // 有缓存

            if (rawInput.remaining >= expectingRemainingLength) {
                // 剩余长度够, 连接上去, 处理这个包.
                parsePacketAsync(buildPacket {
                    writePacket(cache)
                    writePacket(rawInput, expectingRemainingLength)
                })
                cachedPacket.value = null // 缺少的长度已经给上了.

                if (rawInput.remaining != 0L) {
                    return processPacket(rawInput) // 继续处理剩下内容
                } else {
                    // 处理好了.
                    cachedPacketTimeoutJob?.cancel()
                    return
                }
            } else {
                // 剩余不够, 连接上去
                expectingRemainingLength -= rawInput.remaining
                // do not inline `packet`. atomicfu unsupported
                val packet = buildPacket {
                    writePacket(cache)
                    writePacket(rawInput)
                }
                cachedPacket.value = packet
            }
        }

        cachedPacketTimeoutJob?.cancel()
        cachedPacketTimeoutJob = launch {
            delay(1000)
            if (cachedPacketTimeoutJob == this.coroutineContext[Job] && cachedPacket.getAndSet(null) != null) {
                PacketLogger.verbose("等待另一部分包时超时. 将舍弃已接收的半个包")
            }
        }
    }


    @UseExperimental(ExperimentalCoroutinesApi::class)
    private suspend fun processReceive() {
        while (channel.isOpen) {
            val rawInput = try {
                channel.read()
            } catch (e: ClosedChannelException) {
                dispose()
                bot.tryReinitializeNetworkHandler(e)
                return
            } catch (e: ReadPacketInternalException) {
                bot.logger.error("Socket channel read failed: ${e.message}")
                dispose()
                bot.tryReinitializeNetworkHandler(e)
                return
            } catch (e: CancellationException) {
                return
            } catch (e: Throwable) {
                bot.logger.error("Caught unexpected exceptions", e)
                dispose()
                bot.tryReinitializeNetworkHandler(e)
                return
            }
            launch(context = PacketReceiveDispatcher + CoroutineName("Incoming Packet handler"), start = CoroutineStart.ATOMIC) {
                processPacket(rawInput)
            }
        }
    }

    /**
     * 发送一个包, 并挂起直到接收到指定的返回包或超时(3000ms)
     */
    suspend fun <E : Packet> OutgoingPacket.sendAndExpect(timeoutMillis: Long = 3000, retry: Int = 1): E {
        require(timeoutMillis > 0) { "timeoutMillis must > 0" }
        require(retry >= 0) { "retry must >= 0" }

        val handler = PacketListener(commandName = commandName, sequenceId = sequenceId)
        packetListeners.addLast(handler)
        var lastException: Exception? = null
        repeat(retry + 1) {
            try {
                return doSendAndReceive(timeoutMillis, handler)
            } catch (e: Exception) {
                lastException = e
            }
        }
        packetListeners.remove(handler)
        throw lastException!!
    }

    private suspend inline fun <E : Packet> OutgoingPacket.doSendAndReceive(timeoutMillis: Long = 3000, handler: PacketListener): E {
        channel.send(delegate)
        bot.logger.info("Send: ${this.commandName}")
        return withTimeoutOrNull(timeoutMillis) {
            @Suppress("UNCHECKED_CAST")
            handler.await() as E
            // 不要 `withTimeout`. timeout 的异常会不知道去哪了.
        } ?: net.mamoe.mirai.qqandroid.utils.inline {
            error("timeout when receiving response of $commandName")
        }
    }

    @PublishedApi
    internal val packetListeners = LockFreeLinkedList<PacketListener>()

    @PublishedApi
    internal inner class PacketListener( // callback
        val commandName: String,
        val sequenceId: Int
    ) : CompletableDeferred<Packet> by CompletableDeferred(supervisor) {
        fun filter(commandName: String, sequenceId: Int) = this.commandName == commandName && this.sequenceId == sequenceId
    }

    override fun dispose(cause: Throwable?) {
        channel.close()
        super.dispose(cause)
    }

    override suspend fun awaitDisconnection() = supervisor.join()
}<|MERGE_RESOLUTION|>--- conflicted
+++ resolved
@@ -111,15 +111,10 @@
             0,
             0
         ).sendAndExpect<FriendList.GetFriendGroupList.Response>()
-<<<<<<< HEAD
 
 
         println(data.contentToString())
         */
-=======
-         */
-        delay(2000)
->>>>>>> b939f703
 
         val data = FriendList.GetTroopList(
             bot.client
