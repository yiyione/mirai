--- conflicted
+++ resolved
@@ -22,13 +22,11 @@
  */
 @UseExperimental(ExperimentalUnsignedTypes::class)
 internal object LoginPacket : PacketFactory<LoginPacket.LoginPacketResponse>("wtlogin.login") {
-    private const val appId = 16L
-    private const val subAppId = 537062845L
-
-    /**
-     * 提交/刷新验证码
-     */
+
     object SubCommand2 {
+        private const val appId = 16L
+        private const val subAppId = 537062845L
+
         @UseExperimental(MiraiInternalAPI::class)
         operator fun invoke(
             client: QQAndroidClient,
@@ -48,17 +46,10 @@
         }
     }
 
-<<<<<<< HEAD
-    object SubCommand8 {
+    object SubCommand7 {
         private const val appId = 16L
         private const val subAppId = 537062845L
 
-=======
-    /**
-     * 设备锁 (SMS)
-     */
-    object SubCommand7 {
->>>>>>> a79032e8
         @UseExperimental(MiraiInternalAPI::class)
         operator fun invoke(
             client: QQAndroidClient,
@@ -68,34 +59,24 @@
         ): OutgoingPacket = buildLoginOutgoingPacket(client, bodyType = 2) { sequenceId ->
             writeSsoPacket(client, subAppId, commandName, sequenceId = sequenceId) {
                 writeOicqRequestPacket(client, EncryptMethodECDH7(client.ecdh), 0x0810) {
-                    writeShort(8) // subCommand
-                    writeShort(6) // count of TLVs, probably ignored by server?TODO
+                    writeShort(7) // subCommand
+                    writeShort(7) // count of TLVs, probably ignored by server?TODO
                     t8(2052)
                     t104(client.t104)
                     t116(150470524, 66560)
                     t174(t174)
-                    t17a(9)
-                    t197(byteArrayOf(0.toByte()))
-                    //t401(md5(client.device.guid + "12 34567890123456".toByteArray() + t402))
-                    //t19e(0)//==tlv408
-                }
-                /**
-                 *
-                 * 0x00000008(8)=00 00 00 00 08 04 00 00,//2052固定
-                0x00000104(260)=41 69 78 39 46 68 4E 44 6C 41 42 30 54 79 46 30 4B 36 67 78 37 45 6E 2B 30 7A 39 35 65 35 30 6E 66 41 3D 3D,//服务器给的tv104
-                0x00000116(278)=00 08 F7 FF 7C 00 01 04 00 01 5F 5E 10 E2//116（this.mMiscBitmap, this.mSubSigMap, var10._sub_appid_list）
-                0x00000174(372)=45 66 43 39 46 4B 63 70 47 30 5F 5A 55 41 4F 6A 4E 4C 6F 72 56 30 77 66 4B 67 49 4D 33 33 6E 58 44 37 5F 4B 61 75 56 6D 4F 6F 54 68 6A 64 38 62 72 44 64 69 5F 62 48 51 5A 66 37 6E 4F 6B 78 43 35 6E 47 4E 38 6B 6A 35 39 6D 37 32 71 47 66 78 4E 76 50 51 53 39 33 66 37 6B 72 71 66 71 78 63 5F//服务器给的tv174
-                0x0000017A(378)=00 00 00 09, //9 固定
-                0x00000197(407)=00//固定
-                 */
-            }
-        }
-    }
-
-    /**
-     * 密码登录
-     */
+                    t17c(phoneNumber.toByteArray())
+                    t401(md5(client.device.guid + "1234567890123456".toByteArray() + t402))
+                    t19e(0)//==tlv408
+                }
+            }
+        }
+    }
+
     object SubCommand9 {
+        private const val appId = 16L
+        private const val subAppId = 537062845L
+
         @UseExperimental(MiraiInternalAPI::class)
         operator fun invoke(
             client: QQAndroidClient
@@ -162,6 +143,7 @@
                         tgtgtKey = client.tgtgtKey
                     )
 
+                    //this.build().debugPrint("傻逼")
                     t145(client.device.guid)
                     t147(appId, client.apkVersionName, client.apkSignatureMd5)
 
@@ -237,10 +219,11 @@
 
 
     sealed class LoginPacketResponse : Packet {
-        object Success : LoginPacketResponse() {
-            override fun toString(): String = "LoginPacketResponse.Success"
-        }
-
+        object Success : LoginPacketResponse(){
+            override fun toString(): String {
+                return "LoginPacketResponse.Success"
+            }
+        }
         data class Error(
             val title: String,
             val message: String,
@@ -252,25 +235,25 @@
             class Slider(
                 val data: IoBuffer,
                 val sign: ByteArray
-            ) : Captcha() {
-                override fun toString(): String = "LoginPacketResponse.Captcha.Slider"
+            ) : Captcha(){
+                override fun toString(): String {
+                    return "LoginPacketResponse.Captcha.Slider"
+                }
             }
 
             class Picture(
                 val data: IoBuffer,
                 val sign: ByteArray
-            ) : Captcha() {
-                override fun toString(): String = "LoginPacketResponse.Captcha.Picture"
-            }
-        }
-
-        class UnsafeLogin(val url: String) : LoginPacketResponse() {
-            override fun toString(): String = "LoginPacketResponse.UnsafeLogin"
-        }
-
-        class SMSVerifyCodeNeeded(val t174: ByteArray, val t402: ByteArray) : LoginPacketResponse() {
-            override fun toString(): String = "LoginPacketResponse.SMSVerifyCodeNeeded(t174=${t174.toUHexString()}, t402=${t402.toUHexString()})"
-        }
+            ) : Captcha(){
+                override fun toString(): String {
+                    return "LoginPacketResponse.Captcha.Picture"
+                }
+            }
+        }
+
+        class UnsafeLogin(val url: String) : LoginPacketResponse()
+
+        class SMSVerifyCodeNeeded(val t174: ByteArray, val t402: ByteArray) : LoginPacketResponse()
     }
 
     @InternalAPI
@@ -290,12 +273,12 @@
         println("type=$type")
 
         discardExact(2)
-        val tlvMap: TlvMap = this.readTLVMap()
+        val tlvMap: Map<Int, ByteArray> = this.readTLVMap()
         return when (type.toInt()) {
             0 -> onLoginSuccess(tlvMap, bot)
             1, 15 -> onErrorMessage(tlvMap)
             2 -> onSolveLoginCaptcha(tlvMap, bot)
-            -96 -> onUnsafeDeviceLogin(tlvMap)
+            -96 -> onUnsafeDeviceLogin(tlvMap, bot)
             -52 -> onSMSVerifyNeeded(tlvMap, bot)
             else -> error("unknown login result type: $type")
         }
@@ -303,19 +286,19 @@
 
 
     private fun onSMSVerifyNeeded(
-        tlvMap: TlvMap,
+        tlvMap: Map<Int, ByteArray>,
         bot: QQAndroidBot
     ): LoginPacketResponse.SMSVerifyCodeNeeded {
-        bot.client.t104 = tlvMap[0x104] ?: error("cannot find tlv0x104")
-        return LoginPacketResponse.SMSVerifyCodeNeeded(tlvMap[0x174] ?: EMPTY_BYTE_ARRAY, tlvMap.getOrFail(0x402))
-    }
-
-    private fun onUnsafeDeviceLogin(tlvMap: TlvMap): LoginPacketResponse.UnsafeLogin {
-        return LoginPacketResponse.UnsafeLogin(tlvMap.getOrFail(0x204).encodeToString())
-    }
-
-    private fun onErrorMessage(tlvMap: TlvMap): LoginPacketResponse.Error {
-        return tlvMap[0x146]?.read {
+        bot.client.t104 = tlvMap[0x104]!!
+        return LoginPacketResponse.SMSVerifyCodeNeeded(tlvMap[0x174] ?: EMPTY_BYTE_ARRAY, tlvMap[0x402]!!)
+    }
+
+    private fun onUnsafeDeviceLogin(tlvMap: Map<Int, ByteArray>, bot: QQAndroidBot): LoginPacketResponse.UnsafeLogin {
+        return LoginPacketResponse.UnsafeLogin(tlvMap[0x204]!!.toReadPacket().readRemainingBytes().encodeToString())
+    }
+
+    private fun onErrorMessage(tlvMap: Map<Int, ByteArray>): LoginPacketResponse.Error {
+        return tlvMap[0x146]?.toReadPacket()?.run {
             readShort() // ver
             readShort() // code
 
@@ -329,16 +312,17 @@
 
     @InternalAPI
     @UseExperimental(MiraiDebugAPI::class)
-    private fun onSolveLoginCaptcha(tlvMap: TlvMap, bot: QQAndroidBot): LoginPacketResponse.Captcha {
+    private fun onSolveLoginCaptcha(tlvMap: Map<Int, ByteArray>, bot: QQAndroidBot): LoginPacketResponse. Captcha {
+        val client = bot.client
         // val ret = tlvMap[0x104]?.let { println(it.toUHexString()) }
         println()
-        val question = tlvMap.getOrFail(0x165) { "CAPTCHA QUESTION UNKNOWN" }
+        val question = tlvMap[0x165] ?: error("CAPTCHA QUESTION UNKNOWN")
         when (question[18].toInt()) {
             0x36 -> {
                 //图片验证
                 DebugLogger.debug("是一个图片验证码")
-                bot.client.t104 = tlvMap.getOrFail(0x104)
-                val imageData = tlvMap.getOrFail(0x105).toReadPacket()
+                bot.client.t104 = tlvMap[0x104]!!
+                val imageData = tlvMap[0x105]!!.toReadPacket()
                 val signInfoLength = imageData.readShort()
                 imageData.discardExact(2)//image Length
                 val sign = imageData.readBytes(signInfoLength.toInt())
@@ -347,12 +331,15 @@
                     sign = sign
                 )
             }
-            else -> error("UNKNOWN CAPTCHA QUESTION: $question")
-        }
+            else -> {
+                error("UNKNOWN CAPTCHA QUESTION: $question")
+            }
+        }
+        return TODO()
     }
 
     @UseExperimental(MiraiDebugAPI::class)
-    private fun onLoginSuccess(tlvMap: TlvMap, bot: QQAndroidBot): LoginPacketResponse.Success {
+    private fun onLoginSuccess(tlvMap: Map<Int, ByteArray>, bot: QQAndroidBot): LoginPacketResponse.Success {
         val client = bot.client
         println("TLV KEYS: " + tlvMap.keys.joinToString { it.contentToString() })
 
@@ -556,7 +543,7 @@
     }
 
 
-    private fun TlvMap.getOrEmpty(key: Int): ByteArray {
+    private fun Map<Int, ByteArray>.getOrEmpty(key: Int): ByteArray {
         return this[key] ?: byteArrayOf()
     }
 
@@ -635,7 +622,7 @@
      * 设置 [QQAndroidClient.uin]
      */
     private fun QQAndroidClient.analysisTlv113(t113: ByteArray) = t113.read {
-        _uin = readUInt().toLong()
+        uin = readUInt().toLong()
 
         /*
         // nothing to do
