package net.mamoe.mirai.qqandroid.network.protocol.packet

import kotlinx.io.core.*
import kotlinx.io.pool.useInstance
import net.mamoe.mirai.data.Packet
import net.mamoe.mirai.event.Subscribable
import net.mamoe.mirai.qqandroid.QQAndroidBot
<<<<<<< HEAD
import net.mamoe.mirai.qqandroid.network.protocol.packet.chat.image.ImageUpPacket
import net.mamoe.mirai.qqandroid.network.protocol.packet.chat.image.ImgStore
import net.mamoe.mirai.qqandroid.network.protocol.packet.chat.image.LongConn
=======
import net.mamoe.mirai.qqandroid.network.protocol.packet.chat.TroopManagement
>>>>>>> 4d192d97
import net.mamoe.mirai.qqandroid.network.protocol.packet.chat.receive.MessageSvc
import net.mamoe.mirai.qqandroid.network.protocol.packet.chat.receive.OnlinePush
import net.mamoe.mirai.qqandroid.network.protocol.packet.list.FriendList
import net.mamoe.mirai.qqandroid.network.protocol.packet.login.ConfigPushSvc
import net.mamoe.mirai.qqandroid.network.protocol.packet.login.LoginPacket
import net.mamoe.mirai.qqandroid.network.protocol.packet.login.StatSvc
import net.mamoe.mirai.utils.DefaultLogger
import net.mamoe.mirai.utils.MiraiLoggerWithSwitch
import net.mamoe.mirai.utils.cryptor.adjustToPublicKey
import net.mamoe.mirai.utils.cryptor.decryptBy
import net.mamoe.mirai.utils.io.*
import net.mamoe.mirai.utils.unzip
import net.mamoe.mirai.utils.withSwitch
import kotlin.contracts.ExperimentalContracts
import kotlin.contracts.contract
import kotlin.jvm.JvmName


internal sealed class PacketFactory<TPacket : Packet> {
    /**
     * 筛选从服务器接收到的包时的 commandName
     */
    abstract val receivingCommandName: String
}

/**
 * 一种客户端主动发送的数据包的处理工厂.
 * 它必须是由客户端主动发送, 产生一个 sequenceId, 然后服务器以相同的 sequenceId 返回.
 * 必须在 [KnownPacketFactories] 中注册工厂, 否则将不能收到回复.
 * 应由一个 `object` 实现, 且实现 `operator fun invoke` 或按 subCommand 或其意义命名的函数来构造 [OutgoingPacket]
 *
 * @param TPacket 服务器回复包解析结果
 */
@UseExperimental(ExperimentalUnsignedTypes::class)
internal abstract class OutgoingPacketFactory<TPacket : Packet>(
    /**
     * 命令名. 如 `wtlogin.login`, `ConfigPushSvc.PushDomain`
     */
    val commandName: String
) : PacketFactory<TPacket>() {
    final override val receivingCommandName: String get() = commandName

    /**
     * **解码**服务器的回复数据包. 返回的包若是 [Subscribable], 则会 broadcast.
     */
    abstract suspend fun ByteReadPacket.decode(bot: QQAndroidBot): TPacket

    /**
     * 可选的处理这个包. 可以在这里面发新的包.
     */
    open suspend fun QQAndroidBot.handle(packet: TPacket) {}
}

/**
 * 处理服务器发来的包的工厂.
 * 这个工厂可以在 [handle] 时回复一个 commandId 为 [responseCommandName] 的包, 也可以不回复.
 * 必须先到 [KnownPacketFactories] 中注册工厂, 否则不能处理.
 */
internal abstract class IncomingPacketFactory<TPacket : Packet>(
    /**
     * 接收自服务器的包的 commandName
     */
    override val receivingCommandName: String,
    /**
     * 要返回给服务器的包的 commandName
     */
    val responseCommandName: String = ""
) : PacketFactory<TPacket>() {
    /**
     * **解码**服务器的回复数据包. 返回的包若是 [Subscribable], 则会 broadcast.
     */
    abstract suspend fun ByteReadPacket.decode(bot: QQAndroidBot, sequenceId: Int): TPacket

    /**
     * 处理解码后的包, 返回一个 [OutgoingPacket] 以发送给服务器, 返回 null 则不作处理.
     */
    open suspend fun QQAndroidBot.handle(packet: TPacket, sequenceId: Int): OutgoingPacket? {
        return null
    }
}

@JvmName("decode0")
private suspend inline fun <P : Packet> OutgoingPacketFactory<P>.decode(bot: QQAndroidBot, packet: ByteReadPacket): P = packet.decode(bot)

@JvmName("decode1")
private suspend inline fun <P : Packet> IncomingPacketFactory<P>.decode(bot: QQAndroidBot, packet: ByteReadPacket, sequenceId: Int): P =
    packet.decode(bot, sequenceId)

internal val DECRYPTER_16_ZERO = ByteArray(16)

internal typealias PacketConsumer<T> = suspend (packetFactory: PacketFactory<T>, packet: T, commandName: String, ssoSequenceId: Int) -> Unit

/**
 * 数据包相关的调试输出.
 * 它默认是关闭的.
 */
@PublishedApi
internal val PacketLogger: MiraiLoggerWithSwitch = DefaultLogger("Packet").withSwitch(false)

/**
 * 已知的数据包工厂列表.
 */
@UseExperimental(ExperimentalUnsignedTypes::class)
internal object KnownPacketFactories {
    object OutgoingFactories : List<OutgoingPacketFactory<*>> by mutableListOf(
        LoginPacket,
        StatSvc.Register,
        MessageSvc.PbGetMsg,
        MessageSvc.PushForceOffline,
        MessageSvc.PbSendMsg,
        FriendList.GetFriendGroupList,
        FriendList.GetTroopListSimplify,
        FriendList.GetTroopMemberList,
<<<<<<< HEAD
        ImgStore.GroupPicUp,
        ImageUpPacket,
        LongConn.OffPicDown
=======
        TroopManagement.EditNametag,
        TroopManagement.Mute,
        TroopManagement.MuteAll
>>>>>>> 4d192d97
    )

    object IncomingFactories : List<IncomingPacketFactory<*>> by mutableListOf(
        OnlinePush.PbPushGroupMsg,
        MessageSvc.PushNotify,
        ConfigPushSvc.PushReq
    )
    // SvcReqMSFLoginNotify 自己的其他设备上限
    // MessageSvc.PushReaded 电脑阅读了别人的消息, 告知手机
    // OnlinePush.PbC2CMsgSync 电脑发消息给别人, 同步给手机

    @Suppress("MemberVisibilityCanBePrivate") // debugging use
    fun findPacketFactory(commandName: String): PacketFactory<*>? {
        return OutgoingFactories.firstOrNull { it.receivingCommandName == commandName }
            ?: IncomingFactories.firstOrNull { it.receivingCommandName == commandName }
    }

    // 00 00 08 70 00 00 00 0A 01 00 00 00 00 0E 31 39 39 34 37 30 31 30 32 31 F5 45 50 03 B7 F7 99 8F DC CE F6 A2 35 08 04 85 D6 1D 52 90 24 13 86 A2 9D 40 D9 CD BF 4B 08 56 E7 EF 37 E6 E7 BE 09 FD A8 E5 D8 DA 07 90 E5 CB 22 1A 5A 77 88 B5 1A 0B 36 2A 71 59 1C 79 7C B1 84 39 CF 74 31 C5 ED 4D BB 12 F3 BB 10 B2 2E CD 05 82 86 AC 78 68 74 C3 42 9F CF F9 14 0D D4 2B 89 E9 FC 4D 1D 29 F3 08 A0 3A 62 F3 B5 71 D3 A9 06 BD 45 BA 50 D6 2D 68 05 B7 B4 D3 07 D0 01 A4 F4 71 0A 76 34 1F CA 2D 3A 53 6A C5 44 CA 56 C9 FA 0F 81 5E 06 63 45 9B BD FA 81 D3 50 46 74 34 C2 A8 21 9B 1B 25 E6 23 38 E5 87 B4 D2 A7 E7 59 65 03 BB 6D 46 D5 21 66 F6 2F 2D BF A3 77 2A 33 9D E1 35 18 45 CE 22 DB C1 52 BB 87 B9 F0 CB B1 CD 39 81 43 BD C1 E5 2B 81 DE 29 EC 72 2A 56 14 23 67 7B 60 F7 FB C1 7F 9C 18 8E ED 67 35 3E 2F EA D1 EA 24 AD 12 6D 65 B3 27 0C 2B 0A 43 42 3E 0C 81 C5 02 7D E6 A5 2C 79 8D 53 2D 06 F1 EE A5 51 BC 24 A6 F5 F2 0C BC 1F 42 F2 21 8F FB DF 9C 98 6F 25 FB D0 09 E1 F3 85 76 A2 96 39 5E 73 06 24 F8 1E 6C F7 D3 03 15 44 BA 6B 42 9E CE 14 7B 1A F9 0B A1 9A 85 FD 52 2B 34 FB 0F D8 6F 34 38 6E F3 A2 7D EB DF 3F 55 6A 52 27 35 44 5C 26 05 F3 36 8E 8F 00 D2 31 85 BF 20 8A 1C 37 57 C4 74 36 BF 89 3F 44 3C 97 AA 6B 8F D1 B6 CD D6 45 88 F1 74 35 CD 8B 85 9F 60 F4 B7 00 3E 87 10 C4 3F 7C 3F 22 F0 20 58 40 CE E6 77 8B 3D EE AA EB 31 52 65 BE C4 12 2B 28 65 1A 26 16 55 E9 86 28 90 42 FD 48 D6 6F E6 63 E2 40 3F BE 68 C6 FE A7 B2 10 31 15 7E B4 C7 2C 8D D9 04 8D AD 8E 45 D2 CA EC 07 D6 D0 14 FD 93 02 4B 3D 71 6E 3E 1F D5 BC ED 98 0E 01 6B FE 1C 96 24 34 DF A3 E3 EE 67 40 F3 C7 AA 10 4E 44 62 49 D5 45 14 15 49 04 2F 9F FC 5D 40 F7 5A CC C1 78 7B 37 35 80 F9 10 80 EB 40 DB 33 06 5F 2A 70 88 F0 94 49 59 48 4B 00 66 28 E9 E9 E7 CE E4 CA 6D 21 79 09 62 7A 6E C5 47 A4 08 85 73 43 35 2D EE E4 0E 85 47 92 B4 F1 5C 76 C2 72 BC D1 70 41 6D 9B EE F4 47 67 1F 63 57 B9 65 C1 08 5C 42 D6 28 FB 6F F5 1A 4B E0 B7 5A 36 75 E6 BE ED C6 67 DA 64 19 09 11 CF 9A 74 4A F4 4E 4F 1E 02 2C 8C 21 21 DE 76 15 34 E5 F2 DF F9 34 31 99 4F 4B B2 5E E6 2B 8D 7C 64 E9 7D 78 98 4F 28 FF 2E 95 1B 5D 8E 2F 70 E6 01 0A 82 18 90 16 8F 98 5E 0F CA 30 4F 36 AF 9B 5E 2B 5B FE 59 5E 11 BC A5 68 64 55 BD 04 CE 43 60 4C C9 CB F7 88 D2 30 7A 89 75 3D 93 9D A9 D0 CE 7D 4B CE 4D 14 5E 95 0E 18 3E 75 AE 20 C6 8A 6E 15 F9 39 58 3B 17 74 99 98 07 5D 68 B1 51 57 AF 1D 85 F1 A5 8A FE 9F 07 BC CB B9 84 A5 49 AE 9F F4 50 06 27 24 7F EB 66 C0 F7 C4 4F E9 74 FA 69 8E D0 A6 A4 3E 8A A8 D9 10 A1 05 03 0F B1 E7 80 22 A9 21 22 FA 31 A1 61 0E 5A 42 75 5F 19 95 2E FE A9 38 51 BB E9 C1 6B 29 CD AE 8F 78 7C 1F A4 81 F2 20 D3 15 C1 EA 42 BD 5F 52 C1 BA 5F C7 42 97 A8 F1 FA C6 20 82 3C 00 36 96 75 69 27 FE 93 AA BD 43 BD 0E FD ED 30 97 A6 B2 A2 E8 D3 75 C2 BF 35 EC 78 8A 3E 23 9D 6D DD 3C D4 4A BC 5A A8 74 86 3C A7 31 F5 F3 8A 78 9C 3C 75 88 B1 35 4A 83 91 EB 5F 80 F3 E0 0C EC 82 5C 7B 08 61 45 E3 3B 7B F1 1F BC 6D 5E 99 3A 34 68 28 20 42 8C 42 C9 0A 3F 32 42 03 E5 9A 71 BB E1 02 C9 B4 98 6E 73 7E EC 81 79 28 01 A8 E5 AC 0F 24 0A 58 DA C1 D2 F0 2C 94 E7 4D E5 ED B3 43 58 23 73 1D 7F 33 B0 7B 1A A8 C1 AC 6E 7C F1 A6 51 0F CF E9 51 5F 06 EB 79 C4 0C E9 78 6C B8 B8 11 C0 2E 84 BC F4 4D 05 D5 B5 90 20 30 BE 73 28 83 91 3B 4D 90 2E 8F A5 A8 BF 85 63 29 05 04 33 14 7D 24 24 7D 02 9B 39 5D 30 D0 68 58 57 1A 0D 67 A6 EF 44 4C 4E 92 14 0A 2A E4 24 1E 60 78 A3 65 71 7E E3 B2 44 E1 55 3E F2 08 05 F5 59 5E EE D3 0A 12 34 C2 FC 74 4A 8C F9 BE 7F 4D EC 9E D3 14 97 7F DF 75 E2 52 21 95 65 99 F4 1D 01 AD F4 D2 4D 8C 9E 5A 16 DE 65 AA D0 AC 24 17 FE BE B9 D8 9B FB 36 33 E5 AE 1B F9 B1 AE A4 9B 15 94 91 6D 45 BE 61 33 4B 71 40 BC DB D0 BF 06 39 83 D5 5F 30 6D E0 20 D3 33 AA 78 13 DA 9A 80 A3 38 4F 3B F8 AE B9 7F 9B B7 F1 AD 10 88 96 DD 79 DD F8 86 A3 72 A2 3F C2 6E B2 6D CE 36 54 90 5F DE 23 90 CD BD BD DB 95 83 5A 94 8E B8 54 AF 0A AB 10 0C 15 B3 3D 2B 89 7D 83 64 B9 29 08 50 40 6E F6 EC 8D E7 79 6C 2B 70 A5 07 FA AD 6A A1 54 EC D7 C7 70 A6 9F 8F 8E 5B 00 5E 8D 27 0D 21 8B 38 31 02 88 13 6E F4 5C 8D 15 82 FC 3E AE 57 17 3D 6D 38 F9 8C 2B EF 87 FA 30 FB 59 D4 E2 49 CF 76 75 9C 9D 50 8D 4A CD AE F6 3C 59 E8 92 BB C1 E2 5C F6 96 8B DC 78 DF E1 27 6B F1 1C D9 68 1D 29 8A E3 09 DD 28 C7 0A ED BB 75 6B D9 87 9F 7F 71 5D D0 EE 03 5B 28 52 40 26 DD C9 C4 52 4D 58 02 3A 71 BE 6C F4 6A 30 14 52 72 CB 45 95 80 DE 28 02 8A 22 7A 05 B5 D7 22 61 06 E0 34 09 AC A9 A8 A8 D0 DF 37 BE 3F 86 33 CA B0 EA 27 A5 95 A5 F8 1C A9 C5 46 41 EB DF C8 5F AD 85 7A 0E A8 AD A9 2A BF F3 6F 39 0D AE 60 30 B2 23 3C D0 37 85 18 01 2E 4E 74 0B 5D 98 2E 1E 3B 3F 30 DC CB DA 1E 0A 4F 0B 70 74 54 28 4F 82 6C 11 7E 5C 7E 33 C7 BB 47 29 2B F6 92 01 3F 83 AE 50 CC 6E B5 87 3B D4 F6 3A 6D 8D 0D 98 37 AB A6 08 79 EE E9 AB 38 37 FA 22 4C 54 80 1F 88 E9 E9 45 37 7A AF DB 61 A9 37 61 30 05 38 46 E4 CD ED B4 71 B2 C7 2E 1F 4C 92 27 C5 AF 3C D9 26 60 1F 4E 65 5E EF F7 A7 9C CC 49 F5 20 58 60 47 ED 44 DF EF FF AD 91 24 28 28 A4 03 F3 10 1B E5 18 0D 49 FA 68 A3 F2 BA 77 32 E4 16 35 66 8F 2C 8E 04 19 5A 26 AE 8C EB D1 C4 6F 0E 38 85 B7 3C 79 F4 98 29 35 FF DF 13 03 FE 36 D7 0A 20 3D 28 14 DE A1 D4 12 5B 6B D0 BF 53 4C AB 36 4E 3A FB 91 73 9C 39 F0 AB 10 1A 25 D6 D6 AC 2F 68 E5 33 67 23 EF 7A 97 70 2C F7 0B 67 0F A6 11 CB AB EF A9 3F 67 5B 8D 1B 39 C9 99 56 79 92 44 6E 1B 6F EE FE E9 08 9C 8B D6 5D 5A 8E 7B BD 61 A4 97 B2 78 75 98 5D C3 19 79 28 26 8B 00 32 D3 E1 3A 02 7F 12 D1 02 2C 5D 27 B3 F0 A6 8B 9D B1 01 01 EC AB 0F 6D D5 E4 0B B0 BD 54 9C 73 CD C0 AB F8 7E D4 D4 D3 3C E9 05 B3 30 30 3D C6 A4 70 EA 0B D1 47 CB 71 41 27 09 DA FE 4A 0F D2 1C 28 EF A6 3E 7A F6 05 A0 52 72 A3 C0 05 BC 8E 38 69 C5 16 AD 98 9D 96 4F FB 95 1D BD B7 12 26 AB 7D E2 EA 57 2C BB 1C 12 C9 FF 90 FB 6B 4F 3D FE 26 7D 4B FF A6 8D 4C D7 FA 4E ED B1 5F 5B 92 92 68 B5 25 0C BC 56 C7 AE 01 C4 05 9A A6 7E 97 93 4E 15 67 83 40 F7 45 8C F8 FB D8 C4 5A D0 94 15 AF 33 24 4A 4E 43 A6 B7 D4 AC 0C EB 39 C9 83 D3 E1 CE 36 6B AC CE FD 3C 92 2D 5D C2 6A 1C C4 54 21 4E 06 8B BB CB 7D B4 C2 FF 53 00 3C A4 47 98 AC 7E 29 AF B2 AB EB 25 1A 7E 3C E0 C6 DF 65 13 64 C1 94 EA 86 3F CD 54 E1 5E C5 95 3D F8 C0 A5 6B 28 CA 4F B4 5A E6 93 CE 49 5E AD CD A1 6E B8 94 9D C4 C3 0E 37 C4 10 A8 C0 47 17 C4 EE 3D 61 B5 80 ED EF 5B CC B4 49 69 10 4D E9 CD 22 B3 1B 1C 52 29 9D 6D B2 84 76 C3 CE 3C 23 39 0D 68 02 6B 1F 3F 28 DA 59 78 AE EA D8 F4 E0 1B 90 21 81 77 23 52 05 53 A1 BD E7 50 1C 24 26 9F 1D 39 E4 F2 A0 F8 7E F7 29 58 41 98 12 62 1A 23 B3 D9 A4 5C D3 15 0D 04 31 48 03 1B CC 5F A0 D1 A9 75 5C D0 FD 8A 9C FA 24 89 B2 C3 A9 C2 13 5B CD 1C F9 B1 63 C7 01 D7 BD 0D 43 2F CB 6C 4B 4F 0D
    // 00 00 08 E0 00 00 00 0A 01 00 00 00 00 0E 31 39 39 34 37 30 31 30 32 31 B4 16 A6 D7 A3 E4 9E 53 99 CD 77 14 70 1F 51 3E 8B 79 F6 93 2B E0 92 E4 32 E2 87 6C 3A 9C 1B 29 87 CB 3C 60 45 9C 41 71 63 6A F6 99 FC 05 01 68 86 B3 6F 37 97 52 C5 D3 0E 66 B3 F6 40 CC EB 18 A3 AE 15 3E 31 B1 E9 7C 6F EC E4 4D 31 F1 1E 2C 0C 1C 45 66 CD F7 1B 90 11 9A D8 CE DD 6D 6C 63 9F EB CD 69 33 AF 6C 8E BA 8C CB C3 FF 27 A2 A6 C3 28 06 4A B5 79 79 12 AB 52 04 62 CA 7D 11 59 85 5C 0B D6 8D 2A E7 9C 04 97 62 7D 05 11 3E 2C 11 60 E3 E3 B3 DA 7A 7C 13 AF 22 01 53 80 69 D0 F9 C8 86 EC 25 8C F3 67 5C 82 45 08 FB 34 43 50 01 0E EA 43 77 D8 CF EC 55 E6 4E 66 5B 26 21 C9 E8 78 92 AE 5C 61 F0 5E 0B E7 34 1F 53 D6 EA 28 9C 02 1A E9 F0 55 61 4B 06 F8 56 3B AC 93 B2 2C CD 66 0D D1 18 CB BD 29 50 DE 0F 82 6D 28 63 AB 21 E1 6C BA B1 9F 69 A4 E3 C9 20 F8 11 82 39 04 2B 54 44 50 FA 2E 86 68 6D DC 5D 9E 18 F4 DD 19 09 BC CF E8 41 68 A3 8D 86 42 80 51 C4 C1 ED 54 DB 50 F5 1D A7 28 2A 0D E8 14 1A 4E F7 96 29 00 6C 9D 4A 2E 3E 7B 4C AC 20 78 F1 3C 70 6B 61 96 D7 EC 77 AD CB AD AF BB 47 C3 1F A0 6C 6C 9C 9F F3 6C EB 6C A4 D0 7F 2B E1 AA 68 26 99 B9 C8 A1 F5 C4 7E E7 E7 81 EE 66 00 96 33 49 C0 EE A2 F9 F6 52 C5 A6 5D EE 9D C5 E5 CE DA 31 FC FF 4B 02 97 68 3D 6A 99 4A CF 69 D9 F4 53 68 31 E7 32 2F 85 E7 7F 16 82 AE FA 73 D5 42 09 9C CB 53 26 79 41 63 80 B0 E2 6A 8B B9 C6 71 08 B4 2B E0 48 D3 C4 0F B0 00 D0 FA 8C 29 DE E9 71 6A D7 89 76 E7 5D 33 14 10 6F E2 44 6A A0 DC C1 CB F3 9A C3 13 CB D1 82 2C DF 34 68 79 E3 09 BD CC 2B 25 79 A8 E7 BE 29 6C 97 C3 D7 F4 0E CC 2B 74 71 02 BA 2B 5B 57 1B C2 C8 C2 BF 54 23 72 EA E4 38 54 20 7D 88 E4 39 7C C5 8A 1B C0 EC D2 1E 7D 1B 6B 7A BC EC 73 1E 53 4A 6F 4F EA F0 56 12 80 BD 0B 37 67 BD FD A8 29 23 2D 8E 66 7E 31 A9 F6 CE 7E BC 4F 38 D0 33 D4 C7 4A E9 43 9D 28 2E 8F 7C D5 81 F4 8C F9 6F 21 AC A1 08 FD F4 01 FB E8 CE 61 91 BE 68 5B E4 3A 5F F8 FB DA 5D 9B 2A AF E2 0C D3 A4 1F 42 90 96 E1 28 44 85 8D E1 CF 19 A9 47 04 8D 28 D9 B3 35 79 48 70 D9 ED 45 B6 24 B5 56 FA 1E DE 02 F3 EB 69 08 7D 24 9C 60 35 97 8D 13 4A 5A 57 BA B3 14 C1 EE 70 22 CA B2 65 F7 BB 3F A2 D9 14 AA 4C 52 E6 E4 10 D3 FD C6 2B DD BF C0 CF E5 35 57 9E 9F D0 77 C8 E6 EF 2B 8E 01 88 96 F8 68 95 A7 0D 58 81 30 60 88 44 CC 31 5B C1 D4 92 6E ED 17 CA 0A 01 69 90 4E 6A C0 D7 09 6C E5 33 64 CA 6E 5C 07 C3 AD 46 36 F9 DF DE B7 71 B2 87 CB 3D 76 C0 44 B8 6B 15 27 B2 03 99 C7 51 8A 00 35 C9 1C 76 55 32 AE 49 5A 34 6A 4E FD 20 7A 24 BF 34 E8 B4 18 BC 92 64 A1 F3 0A 2E 7B 00 EA B6 52 E7 AC 34 FD AE FF 1E 5D 6D D6 1F 6D 06 31 09 9D A9 9C 86 DB 5E 05 07 BA 4A 49 2B D2 7F EE 88 64 B2 6F 15 70 39 1B E9 57 6A 4E 29 4A A4 57 EA 80 3D 86 4C E9 F7 F5 2B C4 9F 35 62 76 09 0E 1C A4 99 50 99 82 2F 84 90 0E 9E 9F 75 C3 15 B0 61 34 D1 67 2D 30 16 FE D3 BF 59 6A B1 74 02 C4 EF 92 85 E0 16 4B 0C C5 9D 65 BB 5D 52 8F 52 5B 7C 7B 74 D9 EC 41 A9 5B FA 2D 95 D4 AE 5D F1 68 88 F6 82 ED 09 05 21 2E 5D 93 64 A0 96 15 64 A6 50 3C 03 2B FC 3E 80 89 90 62 CC D9 23 8E D7 BD 05 02 30 86 32 31 6A 5F F8 C4 BD 61 D0 CE B9 54 4E 93 E9 AE B9 4F 2B 98 DC 23 31 CC A8 06 89 A8 08 60 99 DC D4 81 98 13 C9 27 36 32 24 C1 B0 6B F0 3D EB CC 3B 32 5F 20 72 23 B3 DF 0B 48 3C 35 FD F1 FB DC 3E 2A BE B9 0F 42 56 F1 39 94 86 85 C6 1E A0 4C EC B8 69 45 5F 3D AB 3C 3B A2 70 61 91 9D 2C DD 6D C5 E9 EF 47 36 A6 A3 E0 96 C2 B8 EF 92 E9 E0 26 88 C6 B5 51 BA DE FD C5 BA 4C 6A 9A FE 6F DE B8 10 05 7F 9C 5D 40 11 39 75 CD 36 4F 6B A8 A1 94 57 5F 8F F2 D0 E2 36 A0 A4 24 05 FD 9E F5 51 93 C9 6E 5A 10 8D C3 33 2D E5 09 7A E0 DB 44 63 9C EA A5 ED BF 0B 98 32 F1 BA 04 96 F6 14 49 F1 F8 58 EA 6E 5E 5E 49 CA 2D E2 93 E6 AD 20 B2 CD 98 A7 3E BA 3E A8


    /**
     * full packet without length
     */
    // do not inline. Exceptions thrown will not be reported correctly
    @Suppress("UNCHECKED_CAST")
    suspend fun <T : Packet> parseIncomingPacket(bot: QQAndroidBot, rawInput: Input, consumer: PacketConsumer<T>) = with(rawInput) {
        // login
        val flag1 = readInt()

        PacketLogger.verbose("开始处理一个包")
        PacketLogger.verbose("flag1(0A/0B) = ${flag1.toUByte().toUHexString()}")
        // 00 00 05 30
        // 00 00 00 0A // flag 1
        // 01 // packet type. 02: sso, 01: uni
        //
        // 00 00 00 00 0E 31 39 39 34 37 30 31 30 32 31 40 3C 63 DC A2 8F FC E7 09 66 62 11 A3 5A B6 AB DC 6E A1 CA CF E2 0A 6F A8 6D 36 64 4E 22 4B A9 8A ED 07 7A 0A 9E F3 C7 7B 72 EF C1 C7 6E 9A 28 27 10 F8 2A 7F 37 49 B6 48 35 52 E9 CF 2A B5 F3 26 90 33 68 9B 5A 04 2A 8B F5 78 13 82 FE 3C 13 C4 F9 38 39 0E 02 4C 3D 91 0A 2A 94 3F 9F A6 52 B9 14 89 C5 D9 57 0F 96 F8 0E 7D 32 81 8E 10 DB C0 CA BE C7 3F EC D0 B1 F0 9D A2 4B 9F B3 8D E0 EB 1F 42 52 EA 5E 9E 76 E2 F4 13 9D 0E 7E 6D 0A E3 56 C3 EE 8A 80 24 DE FB 08 82 FB B7 AF CE 2A 69 16 E3 C3 79 5C C7 CD 44 BA AA 08 A2 51 0B 43 31 69 A1 12 D1 AE 48 15 AE 76 E9 AB BB D2 E0 16 03 EB 2D 47 A4 61 24 65 5E CC C5 03 B3 96 3E 7A 39 90 3D DB 63 56 2B 23 85 CE 5F 9E 04 20 45 31 79 7B BF 78 33 77 34 C1 8E 83 B3 50 88 2A 01 C0 C4 E4 BF 2D 0D B9 37 32 AB E0 BB 82 36 B1 4E 51 4B F7 07 6A 12 3E 79 EA 93 3D BD 06 4E AE 1C 49 82 17 14 00 09 59 40 A6 A9 01 56 1A 23 86 A8 33 B3 9A 70 7B 3A C1 F9 31 03 FD DB 4B 5C 7B F9 BB 43 94 65 A0 1C DA 2B 85 AA AD 7B 79 42 F2 EB 25 5E F0 DA B7 E7 AD 4B 25 02 36 BB 78 5F 83 7F F7 78 F0 99 D2 B5 A3 0C 4A 7F 0E B0 A6 C4 99 F7 9E 0B C6 4D FC F5 8D 6B 5F 35 27 36 D3 DB D0 46 C7 10 76 7D 96 91 48 EA 1C B2 B7 D7 2F D2 88 A8 4C 87 D6 A9 40 33 4C 76 C5 48 3E 32 4D C1 C3 7F 5C D9 B3 22 00 88 BE 04 82 64 A9 73 AA E1 65 1A EF 49 B4 54 74 53 FF 75 B6 E9 57 1B 89 2D 6F 2A 6A CE 23 BF 41 CB 55 B3 A0 53 87 AD A0 22 EE 6B 3F 4A 97 23 36 BF 7E 08 2D 0A 9E 2E 4B F2 2E 00 59 EC F1 21 34 45 75 DB 6B F2 EC 65 24 30 69 50 CC 45 78 00 AF C8 F6 3D 8E 03 60 CF CA A1 88 14 18 82 6F 56 58 D0 BC E0 48 FD AA 86 63 CA C1 01 63 07 16 4A 79 79 17 9D 1F E2 40 4B B6 77 6E 44 84 DE BE 02 4C 33 7A F5 2F 93 21 3E 17 62 38 81 95 E6 84 8B 7C C8 7B E2 23 FB 12 4F E8 42 5F 1D 48 92 84 B1 45 FF 69 97 3C 30 C9 09 E8 84 E8 07 0E 17 D4 A1 CC 35 D6 FE 7B D2 9A 44 8B 17 BF E7 D6 98 1D 98 D7 30 BE 55 19 A9 F4 D6 0D E8 18 80 35 85 B6 AB B9 20 32 C7 ED C6 AD A7 AE 19 48 B7 17 02 B3 45 C3 A2 B9 C9 B7 58 B5 8B 4C AF 52 AD A1 E1 62 45 AB 58 26 67 20 C7 64 AA DA 7E F3 70 8B C2 92 69 E3 3E 3E 6F 39 6F 2B 35 35 0F 00 FC 52 B5 5C 5B 73 FE F6 F5 10 55 36 7C 9A 84 FC A6 23 29 4A 75 49 7C 13 1C CA 54 A2 A2 FA 2A 63 A5 4C 9A B4 27 E8 5F 9F 23 96 B2 E7 AA E6 8B E0 E2 6A 75 8A B2 F4 E4 7E 09 E8 22 70 2A 42 8B E3 DC AD E8 A8 A2 92 71 6B A2 12 78 E1 DA CC 70 57 67 F5 B4 52 F3 B4 4C 17 AB 05 33 DA 6E 47 52 C5 B2 B7 9A D2 A8 BC 44 64 D3 26 1A 6B C6 C5 36 1C 2B 8F BD B7 27 91 3E C0 C2 FC 03 41 FE 02 D3 4B B1 E5 5F 5B 50 05 29 BD 3A 64 85 E3 8C FB 11 F2 1D 94 DB D7 78 AF AD 77 A3 9C D4 39 5D 8B EA DF 9D 08 CA 92 7C 5F D5 17 49 0E FA A1 21 1C 9F C3 88 1A DC E7 D8 82 80 85 86 32 99 15 E4 89 BA 91 2B 4B FB 87 EC 44 B4 D9 83 CC 79 77 A4 A0 D0 50 E3 4F 00 E7 DA DA 79 38 1E D8 04 86 16 CD 25 BE BA 76 E4 8C F9 86 91 69 6E C7 A0 EF 6B 44 2B C9 C3 DC 8D 2D 65 60 7A F4 37 02 D4 8F 38 D0 D5 20 30 DE A5 F5 A8 75 C7 EE 0B 0F 1B 88 C2 8A CC 6F 70 1D E4 D8 4E DD 04 A5 5B B8 04 B1 29 42 08 92 19 78 E2 26 EB 6B 07 49 DE 8A AF A3 41 72 1D E2 3C 62 0F 7E 7B DE A3 0F 71 8C 5D EC E9 96 96 45 A9 39 33 8A 87 C9 93 CE 3B 6D 75 50 21 1F 4C 03 E9 A7 AD 03 0F 5E A9 EE 60 CC EA 05 4F DF E1 B1 13 A6 7D C7 B9 37 58 53 3B 06 1A AD 98 E5 06 D9 74 2A B1 96 75 DE A6 B7 89 25 53 2A A3 07 B6 70 C6 86 1F 59 EB 53 08 57 6E 86 D7 A1 5C DB 26 D7 86 3E 97 BB FD 6A 0A 4C E1 81 B9 4C C1 A0 49 89 57 29 E0 CD 79 6F 0A 46 C1 C6 62 75 49 C6 9A B9 22 75 EE 10 C7 56 E6 D5 DE 4D EC 89 5A 6F AC 60 0F B3 CC 37 9E F2 BE 49 A7 77 3C 05 AE 92 66 C8 BE 16 E5 35 17 24 18 A5 CE B8 BB AE CD 88 DE 01 53 40 84 E0 06 C6 77 96 09 DF D7 76 3B CA C9 B5 B2 91 95 07 54 6F 51 EB 12 58 16 8A AF C3 E3 B9 4A EC 25 A5 D1 19 59 72 F5 E3 4F 7C 40 B2 D0 4E 9F 50 13 FB 86 C3 6A 88 32 5B 67 EC 4F 0E 0B 31 F8 0C 02 6C CE 8D 50 55 A2 B3 57 73 7C 78 D3 43 1F 48 33 51 E7 0A D0 6D 46 71 4A AD 66 50 F9 96 11 4F A5 5B 3C A0 3E 46 D2 CB 3B A1 03 84 9C 8E 4E 2D 83 69 2E 17 9B F8 36 63 F1 93 CA F9 32 57 2B AB 4E 14 A3 5A F1 39 B0 3F 0F 99 CC 9B FB 7E BC 0A AA C9 65 3C C8 B4 B0 1F
        val flag2 = readByte().toInt()
        PacketLogger.verbose("包类型(flag2) = $flag2. (可能是 ${if (flag2 == 2) "OicqRequest" else "Uni"})")

        val flag3 = readByte().toInt()
        check(flag3 == 0) { "Illegal flag3. Expected 0, got $flag3" }

        readString(readInt() - 4)// uinAccount

        //debugPrint("remaining")

        ByteArrayPool.useInstance { data ->
            val size = this.readAvailable(data)

            kotlin.runCatching {
                // 快速解密
                if (flag2 == 2) {
                    PacketLogger.verbose("SSO, 尝试使用 16 zero 解密.")
                    data.decryptBy(DECRYPTER_16_ZERO, size).also { PacketLogger.verbose("成功使用 16 zero 解密") }
                } else {
                    PacketLogger.verbose("Uni, 尝试使用 d2Key 解密.")
                    data.decryptBy(bot.client.wLoginSigInfo.d2Key, size).also { PacketLogger.verbose("成功使用 d2Key 解密") }
                }
            }.getOrElse {
                // 慢速解密
                PacketLogger.verbose("失败, 尝试其他各种key")
                bot.client.tryDecryptOrNull(data, size) { it }
            }?.toReadPacket()?.let { decryptedData ->
                // 解析外层包装
                when (flag1) {
                    0x0A -> parseSsoFrame(bot, decryptedData)
                    0x0B -> parseSsoFrame(bot, decryptedData) // 这里可能是 uni?? 但测试时候发现结构跟 sso 一样.
                    else -> error("unknown flag1: ${flag1.toByte().toUHexString()}")
                }
            }?.let {
                // 处理内层真实的包
                if (it.packetFactory == null) {
                    PacketLogger.warning("找不到 PacketFactory")
                    PacketLogger.verbose("传递给 PacketFactory 的数据 = ${it.data.useBytes { data, length -> data.toUHexString(length = length) }}")
                    return
                }

                it.data.withUse {
                    when (flag2) {
                        1 ->//it.data.parseUniResponse(bot, it.packetFactory, it.sequenceId, consumer)
                            when (it.packetFactory) {
                                is OutgoingPacketFactory<*> -> consumer(
                                    it.packetFactory as OutgoingPacketFactory<T>,
                                    it.packetFactory.run { decode(bot, it.data) },
                                    it.packetFactory.commandName,
                                    it.sequenceId
                                )
                                is IncomingPacketFactory<*> -> consumer(
                                    it.packetFactory as IncomingPacketFactory<T>,
                                    it.packetFactory.run { decode(bot, it.data, it.sequenceId) },
                                    it.packetFactory.receivingCommandName,
                                    it.sequenceId
                                )
                            }

                        // for oicq response, factory is always OutgoingPacketFactory
                        2 -> it.data.parseOicqResponse(bot, it.packetFactory as OutgoingPacketFactory<T>, it.sequenceId, consumer)
                        else -> error("unknown flag2: $flag2. Body to be parsed for inner packet=${it.data.readBytes().toUHexString()}")
                    }
                }
            } ?: inline {
                // 无法解析
                PacketLogger.error("任何key都无法解密: ${data.take(size).toUHexString()}")
                return
            }
        }
    }

    private inline fun <R> inline(block: () -> R): R = block()

    class IncomingPacket(
        val packetFactory: PacketFactory<*>?,
        val sequenceId: Int,
        val data: ByteReadPacket
    )

    /**
     * 解析 SSO 层包装
     */
    @UseExperimental(ExperimentalUnsignedTypes::class)
    private fun parseSsoFrame(bot: QQAndroidBot, input: ByteReadPacket): IncomingPacket {
        val commandName: String
        val ssoSequenceId: Int
        val dataCompressed: Int
        // head
        input.readPacket(input.readInt() - 4).withUse {
            ssoSequenceId = readInt()
            PacketLogger.verbose("sequenceId = $ssoSequenceId")
            val returnCode = readInt()
            if (returnCode != 0) {
                error("returnCode = $returnCode")
            }
            val extraData = readBytes(readInt() - 4)
            PacketLogger.verbose("(sso/inner)extraData = ${extraData.toUHexString()}")

            commandName = readString(readInt() - 4)
            bot.client.outgoingPacketUnknownValue = readBytes(readInt() - 4)

            if (commandName == "ConfigPushSvc.PushReq") {
                bot.client.configPushSvcPushReqSequenceId = ssoSequenceId
            }
            dataCompressed = readInt()
        }

        val packet = when (dataCompressed) {
            0 -> {
                val size = input.readInt().toLong() and 0xffffffff
                if (size == input.remaining || size == input.remaining + 4) {
                    input
                } else {
                    buildPacket {
                        writeInt(size.toInt())
                        writePacket(input)
                    }
                }
            }
            1 -> {
                input.discardExact(4)
                input.useBytes { data, length ->
                    data.unzip(length = length).let {
                        val size = it.toInt()
                        if (size == it.size || size == it.size + 4) {
                            it.toReadPacket(offset = 4)
                        } else {
                            it.toReadPacket()
                        }
                    }
                }
            }
            else -> error("unknown dataCompressed flag: $dataCompressed")
        }

        // body
        val packetFactory = findPacketFactory(commandName)

        bot.logger.debug("Received commandName: $commandName")
        return IncomingPacket(packetFactory, ssoSequenceId, packet)
    }

    private suspend fun <T : Packet> ByteReadPacket.parseOicqResponse(
        bot: QQAndroidBot,
        packetFactory: OutgoingPacketFactory<T>,
        ssoSequenceId: Int,
        consumer: PacketConsumer<T>
    ) {
        check(readByte().toInt() == 2)
        this.discardExact(2) // 27 + 2 + body.size
        this.discardExact(2) // const, =8001
        this.readUShort() // commandId
        this.readShort() // const, =0x0001
        this.readUInt().toLong() // qq
        val encryptionMethod = this.readUShort().toInt()

        this.discardExact(1) // const = 0
        val packet = when (encryptionMethod) {
            4 -> { // peer public key, ECDH
                var data = this.decryptBy(bot.client.ecdh.keyPair.initialShareKey, (this.remaining - 1).toInt())

                val peerShareKey = bot.client.ecdh.calculateShareKeyByPeerPublicKey(readUShortLVByteArray().adjustToPublicKey())
                data = data.decryptBy(peerShareKey)

                packetFactory.decode(bot, data)
            }
            0 -> {
                val data = if (bot.client.loginState == 0) {
                    ByteArrayPool.useInstance { byteArrayBuffer ->
                        val size = (this.remaining - 1).toInt()
                        this.readFully(byteArrayBuffer, 0, size)

                        runCatching {
                            byteArrayBuffer.decryptBy(bot.client.ecdh.keyPair.initialShareKey, size)
                        }.getOrElse {
                            byteArrayBuffer.decryptBy(bot.client.randomKey, size)
                        }.toReadPacket() // 这里实际上应该用 privateKey(另一个random出来的key)
                    }
                } else {
                    this.decryptBy(bot.client.randomKey, 0, (this.remaining - 1).toInt())
                }

                packetFactory.decode(bot, data)

            }
            else -> error("Illegal encryption method. expected 0 or 4, got $encryptionMethod")
        }

        consumer(packetFactory, packet, packetFactory.commandName, ssoSequenceId)
    }

}

@UseExperimental(ExperimentalContracts::class)
internal inline fun <I : IoBuffer, R> I.withUse(block: I.() -> R): R {
    contract {
        callsInPlace(block, kotlin.contracts.InvocationKind.EXACTLY_ONCE)
    }
    return try {
        block(this)
    } finally {
        this.release(IoBuffer.Pool)
    }
}

@UseExperimental(ExperimentalContracts::class)
internal inline fun <I : ByteReadPacket, R> I.withUse(block: I.() -> R): R {
    contract {
        callsInPlace(block, kotlin.contracts.InvocationKind.EXACTLY_ONCE)
    }
    return try {
        block(this)
    } finally {
        this.close()
    }
}<|MERGE_RESOLUTION|>--- conflicted
+++ resolved
@@ -5,13 +5,9 @@
 import net.mamoe.mirai.data.Packet
 import net.mamoe.mirai.event.Subscribable
 import net.mamoe.mirai.qqandroid.QQAndroidBot
-<<<<<<< HEAD
 import net.mamoe.mirai.qqandroid.network.protocol.packet.chat.image.ImageUpPacket
 import net.mamoe.mirai.qqandroid.network.protocol.packet.chat.image.ImgStore
 import net.mamoe.mirai.qqandroid.network.protocol.packet.chat.image.LongConn
-=======
-import net.mamoe.mirai.qqandroid.network.protocol.packet.chat.TroopManagement
->>>>>>> 4d192d97
 import net.mamoe.mirai.qqandroid.network.protocol.packet.chat.receive.MessageSvc
 import net.mamoe.mirai.qqandroid.network.protocol.packet.chat.receive.OnlinePush
 import net.mamoe.mirai.qqandroid.network.protocol.packet.list.FriendList
@@ -125,15 +121,12 @@
         FriendList.GetFriendGroupList,
         FriendList.GetTroopListSimplify,
         FriendList.GetTroopMemberList,
-<<<<<<< HEAD
         ImgStore.GroupPicUp,
         ImageUpPacket,
-        LongConn.OffPicDown
-=======
+        LongConn.OffPicDown,
         TroopManagement.EditNametag,
         TroopManagement.Mute,
         TroopManagement.MuteAll
->>>>>>> 4d192d97
     )
 
     object IncomingFactories : List<IncomingPacketFactory<*>> by mutableListOf(
