--- conflicted
+++ resolved
@@ -1,10 +1,6 @@
 package net.mamoe.mirai.network.packet
 
 import net.mamoe.mirai.util.toUHexString
-<<<<<<< HEAD
-=======
-import net.mamoe.mirai.utils.MiraiLogger
->>>>>>> c2eee671
 import java.io.ByteArrayOutputStream
 import java.io.DataInputStream
 import java.util.zip.GZIPInputStream
@@ -36,7 +32,7 @@
     lateinit var message: String
 
     override fun decode() {
-        message = String(this.input.goto(64).readNBytes(this.input.goto(60).readShort().toInt()))
+        message = String(this.input.goto(65).readNBytes(this.input.goto(60).readShort().toInt()))
     }//todo test
 }
 
@@ -50,7 +46,12 @@
         NORMAL,
         XML,
         AT,
-        IMAGE,
+        FACE,//qq自带表情 [face107.gif]
+
+        PLAIN_TEXT, //纯文本
+        IMAGE, //自定义图片 {F50C5235-F958-6DF7-4EFA-397736E125A4}.gif
+
+        ANONYMOUS,//匿名用户发出的消息
 
         OTHER,
     }
@@ -59,16 +60,25 @@
         group = this.input.goto(51).readInt()
         qq = this.input.goto(56).readInt()
         val fontLength = this.input.goto(108).readShort()
-        println(this.input.goto(110 + fontLength).readNBytes(2).toUHexString())
+        //println(this.input.goto(110 + fontLength).readNBytes(2).toUHexString())//always 00 00
 
         messageType = when (val id = this.input.goto(110 + fontLength + 2).readByte().toInt()) {
             19 -> MessageType.NORMAL
             14 -> MessageType.XML
-            2 -> MessageType.IMAGE
             6 -> MessageType.AT
 
-            else -> MessageType.OTHER
+
+            1 -> MessageType.PLAIN_TEXT
+            2 -> MessageType.FACE
+            3 -> MessageType.IMAGE
+            25 -> MessageType.ANONYMOUS
+
+            else -> {
+                println("id=$id")
+                MessageType.OTHER
+            }
         }
+
 
         when (messageType) {
             MessageType.NORMAL -> {
@@ -87,7 +97,7 @@
                 }
             }
 
-            MessageType.IMAGE -> {
+            MessageType.FACE -> {
                 val faceId = this.input.goto(110 + fontLength + 8).readByte()
                 message = "[face${faceId}.gif]"
             }
