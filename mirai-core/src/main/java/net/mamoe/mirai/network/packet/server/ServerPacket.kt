--- conflicted
+++ resolved
@@ -1,6 +1,7 @@
 package net.mamoe.mirai.network.packet.server
 
 import net.mamoe.mirai.network.packet.Packet
+import net.mamoe.mirai.network.packet.client.toHexString
 import net.mamoe.mirai.util.toHexString
 
 import java.io.DataInputStream
@@ -22,8 +23,8 @@
             val idBytes = stream.readUntil(11)
 
             return when (idBytes.joinToString("") { it.toString(16) }) {
-                "08 25 31 01" -> ServerTouchResponsePacket(ServerTouchResponsePacket.Type.TYPE_08_25_31_01, stream)
-                "08 25 31 02" -> ServerTouchResponsePacket(ServerTouchResponsePacket.Type.TYPE_08_25_31_02, stream)
+                "08 25 31 01" -> Server0825Packet(Server0825Packet.Type.TYPE_08_25_31_01, stream)
+                "08 25 31 02" -> Server0825Packet(Server0825Packet.Type.TYPE_08_25_31_02, stream)
 
                 else -> throw UnsupportedOperationException()
             }
@@ -53,11 +54,7 @@
         val byte = readByte();
         buff += (byte.toUByte().toString())
         if(i !=3)buff+="."
-<<<<<<< HEAD
-        //System.out.println(byte.toHexString())
-=======
-        println(byte.toHexString())
->>>>>>> 699d29c6
+        System.out.println(byte.toHexString())
     }
     return buff
 }