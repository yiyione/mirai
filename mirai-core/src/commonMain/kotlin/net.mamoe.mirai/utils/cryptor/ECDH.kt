--- conflicted
+++ resolved
@@ -66,17 +66,7 @@
 private val byteArray_04 = byteArrayOf(0x04)
 
 fun ByteArray.adjustToPublicKey(): ECDHPublicKey {
-<<<<<<< HEAD
-    val key = if (this[0].toInt() == 0x02) { // from server
-        commonHeadFor02 + this
-    } else if (!this.toUHexString("").startsWith(constantHead)) {
-        commonHeadForNot02 +
-                if (this[0].toInt() == 0x04 || this[0].toInt() == 0x03) this
-                else (byteArray_04 + this)
-    } else this
-=======
     val head = if(this.size<30) "302E301006072A8648CE3D020106052B8104001F031A00" else "3046301006072A8648CE3D020106052B8104001F03320004"
->>>>>>> 4c79081b
 
     return ECDH.constructPublicKey((head + this.toUHexString("")).chunkedHexToBytes())
 }